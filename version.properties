--- conflicted
+++ resolved
@@ -1,9 +1,5 @@
 #Currently building Mockito version
-<<<<<<< HEAD
 version=2.11.0
-=======
-version=2.10.6
->>>>>>> a3a1aaaa
 
 #Previous version used to generate release notes delta
 previousVersion=2.10.5
