--- conflicted
+++ resolved
@@ -1,9 +1,5 @@
 #Currently building Mockito version
-<<<<<<< HEAD
-version=3.4.9
-=======
 version=3.5.0
->>>>>>> 47ef0581
 
 #Previous version used to generate release notes delta
 previousVersion=3.4.8