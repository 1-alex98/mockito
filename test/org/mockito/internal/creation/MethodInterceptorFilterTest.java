<<<<<<< HEAD
/*
 * Copyright (c) 2007 Mockito contributors
 * This program is made available under the terms of the MIT License.
 */
=======
/*
 * Copyright (c) 2007 Mockito contributors
 * This program is made available under the terms of the MIT License.
 */
>>>>>>> 2881aefc
package org.mockito.internal.creation;

import static org.hamcrest.core.IsInstanceOf.*;
import static org.mockito.Matchers.*;
import static org.mockito.Mockito.*;

import java.io.ByteArrayOutputStream;
import java.io.ObjectOutputStream;
import java.lang.reflect.Method;

import org.junit.Before;
import org.junit.Test;
import org.mockito.Mockito;
import org.mockito.cglib.proxy.MethodProxy;
import org.mockito.internal.InternalMockHandler;
import org.mockito.internal.invocation.InvocationImpl;
import org.mockito.internal.creation.cglib.CGLIBHacker;
import org.mockito.internal.invocation.InvocationBuilder;
import org.mockito.internal.invocation.MockitoMethod;
import org.mockito.internal.invocation.SerializableMethod;
import org.mockitousage.MethodsImpl;
import org.mockitoutil.TestBase;

public class MethodInterceptorFilterTest extends TestBase {

    InternalMockHandler handler = Mockito.mock(InternalMockHandler.class);
    MethodInterceptorFilter filter = new MethodInterceptorFilter(handler, (MockSettingsImpl) withSettings());

    @Before
    public void setUp() {
        filter.cglibHacker = Mockito.mock(CGLIBHacker.class);        
    }

    @Test
    public void shouldBeSerializable() throws Exception {
        new ObjectOutputStream(new ByteArrayOutputStream()).writeObject(new MethodInterceptorFilter(null, null));
    }

    @Test
    public void shouldProvideOwnImplementationOfHashCode() throws Throwable {
        //when
        Object ret = filter.intercept(new MethodsImpl(), MethodsImpl.class.getMethod("hashCode"), new Object[0], null);

        //then
        assertTrue((Integer) ret != 0);
        Mockito.verify(handler, never()).handle(any(InvocationImpl.class));
    }

    @Test
    public void shouldProvideOwnImplementationOfEquals() throws Throwable {
        //when
        MethodsImpl proxy = new MethodsImpl();
        Object ret = filter.intercept(proxy, MethodsImpl.class.getMethod("equals", Object.class), new Object[] {proxy}, null);

        //then
        assertTrue((Boolean) ret);
        Mockito.verify(handler, never()).handle(any(InvocationImpl.class));
    }
    
    //TODO: move to separate factory
    @Test
    public void shouldCreateSerializableMethodProxyIfIsSerializableMock() throws Exception {
        MethodInterceptorFilter filter = new MethodInterceptorFilter(handler, (MockSettingsImpl) withSettings().serializable());
        MethodProxy methodProxy = MethodProxy.create(String.class, String.class, "", "toString", "toString");
        
        // when
        MockitoMethodProxy mockitoMethodProxy = filter.createMockitoMethodProxy(methodProxy);
        
        // then
        assertThat(mockitoMethodProxy, instanceOf(SerializableMockitoMethodProxy.class));
    }
    
    @Test
    public void shouldCreateNONSerializableMethodProxyIfIsNotSerializableMock() throws Exception {
        MethodInterceptorFilter filter = new MethodInterceptorFilter(handler, (MockSettingsImpl) withSettings());
        MethodProxy methodProxy = MethodProxy.create(String.class, String.class, "", "toString", "toString");
        
        // when
        MockitoMethodProxy mockitoMethodProxy = filter.createMockitoMethodProxy(methodProxy);
        
        // then
        assertThat(mockitoMethodProxy, instanceOf(DelegatingMockitoMethodProxy.class));
    }
    
    @Test
    public void shouldCreateSerializableMethodIfIsSerializableMock() throws Exception {
        MethodInterceptorFilter filter = new MethodInterceptorFilter(handler, (MockSettingsImpl) withSettings().serializable());
        Method method = new InvocationBuilder().toInvocation().getMethod();
        
        // when
        MockitoMethod mockitoMethod = filter.createMockitoMethod(method);
        
        // then
        assertThat(mockitoMethod, instanceOf(SerializableMethod.class));
    }
    
    @Test
    public void shouldCreateJustDelegatingMethodIfIsNotSerializableMock() throws Exception {
        MethodInterceptorFilter filter = new MethodInterceptorFilter(handler, (MockSettingsImpl) withSettings());
        Method method = new InvocationBuilder().toInvocation().getMethod();
        
        // when
        MockitoMethod mockitoMethod = filter.createMockitoMethod(method);
        
        // then
        assertThat(mockitoMethod, instanceOf(DelegatingMethod.class));
    }
}<|MERGE_RESOLUTION|>--- conflicted
+++ resolved
@@ -1,119 +1,112 @@
-<<<<<<< HEAD
 /*
  * Copyright (c) 2007 Mockito contributors
  * This program is made available under the terms of the MIT License.
  */
-=======
-/*
- * Copyright (c) 2007 Mockito contributors
- * This program is made available under the terms of the MIT License.
- */
->>>>>>> 2881aefc
-package org.mockito.internal.creation;
-
-import static org.hamcrest.core.IsInstanceOf.*;
-import static org.mockito.Matchers.*;
-import static org.mockito.Mockito.*;
-
-import java.io.ByteArrayOutputStream;
-import java.io.ObjectOutputStream;
-import java.lang.reflect.Method;
-
-import org.junit.Before;
-import org.junit.Test;
-import org.mockito.Mockito;
-import org.mockito.cglib.proxy.MethodProxy;
-import org.mockito.internal.InternalMockHandler;
-import org.mockito.internal.invocation.InvocationImpl;
-import org.mockito.internal.creation.cglib.CGLIBHacker;
-import org.mockito.internal.invocation.InvocationBuilder;
-import org.mockito.internal.invocation.MockitoMethod;
-import org.mockito.internal.invocation.SerializableMethod;
-import org.mockitousage.MethodsImpl;
-import org.mockitoutil.TestBase;
-
-public class MethodInterceptorFilterTest extends TestBase {
-
-    InternalMockHandler handler = Mockito.mock(InternalMockHandler.class);
-    MethodInterceptorFilter filter = new MethodInterceptorFilter(handler, (MockSettingsImpl) withSettings());
-
-    @Before
-    public void setUp() {
-        filter.cglibHacker = Mockito.mock(CGLIBHacker.class);        
-    }
-
-    @Test
-    public void shouldBeSerializable() throws Exception {
-        new ObjectOutputStream(new ByteArrayOutputStream()).writeObject(new MethodInterceptorFilter(null, null));
-    }
-
-    @Test
-    public void shouldProvideOwnImplementationOfHashCode() throws Throwable {
-        //when
-        Object ret = filter.intercept(new MethodsImpl(), MethodsImpl.class.getMethod("hashCode"), new Object[0], null);
-
-        //then
-        assertTrue((Integer) ret != 0);
-        Mockito.verify(handler, never()).handle(any(InvocationImpl.class));
-    }
-
-    @Test
-    public void shouldProvideOwnImplementationOfEquals() throws Throwable {
-        //when
-        MethodsImpl proxy = new MethodsImpl();
-        Object ret = filter.intercept(proxy, MethodsImpl.class.getMethod("equals", Object.class), new Object[] {proxy}, null);
-
-        //then
-        assertTrue((Boolean) ret);
-        Mockito.verify(handler, never()).handle(any(InvocationImpl.class));
-    }
-    
-    //TODO: move to separate factory
-    @Test
-    public void shouldCreateSerializableMethodProxyIfIsSerializableMock() throws Exception {
-        MethodInterceptorFilter filter = new MethodInterceptorFilter(handler, (MockSettingsImpl) withSettings().serializable());
-        MethodProxy methodProxy = MethodProxy.create(String.class, String.class, "", "toString", "toString");
-        
-        // when
-        MockitoMethodProxy mockitoMethodProxy = filter.createMockitoMethodProxy(methodProxy);
-        
-        // then
-        assertThat(mockitoMethodProxy, instanceOf(SerializableMockitoMethodProxy.class));
-    }
-    
-    @Test
-    public void shouldCreateNONSerializableMethodProxyIfIsNotSerializableMock() throws Exception {
-        MethodInterceptorFilter filter = new MethodInterceptorFilter(handler, (MockSettingsImpl) withSettings());
-        MethodProxy methodProxy = MethodProxy.create(String.class, String.class, "", "toString", "toString");
-        
-        // when
-        MockitoMethodProxy mockitoMethodProxy = filter.createMockitoMethodProxy(methodProxy);
-        
-        // then
-        assertThat(mockitoMethodProxy, instanceOf(DelegatingMockitoMethodProxy.class));
-    }
-    
-    @Test
-    public void shouldCreateSerializableMethodIfIsSerializableMock() throws Exception {
-        MethodInterceptorFilter filter = new MethodInterceptorFilter(handler, (MockSettingsImpl) withSettings().serializable());
-        Method method = new InvocationBuilder().toInvocation().getMethod();
-        
-        // when
-        MockitoMethod mockitoMethod = filter.createMockitoMethod(method);
-        
-        // then
-        assertThat(mockitoMethod, instanceOf(SerializableMethod.class));
-    }
-    
-    @Test
-    public void shouldCreateJustDelegatingMethodIfIsNotSerializableMock() throws Exception {
-        MethodInterceptorFilter filter = new MethodInterceptorFilter(handler, (MockSettingsImpl) withSettings());
-        Method method = new InvocationBuilder().toInvocation().getMethod();
-        
-        // when
-        MockitoMethod mockitoMethod = filter.createMockitoMethod(method);
-        
-        // then
-        assertThat(mockitoMethod, instanceOf(DelegatingMethod.class));
-    }
+package org.mockito.internal.creation;
+
+import static org.hamcrest.core.IsInstanceOf.*;
+import static org.mockito.Matchers.*;
+import static org.mockito.Mockito.*;
+
+import java.io.ByteArrayOutputStream;
+import java.io.ObjectOutputStream;
+import java.lang.reflect.Method;
+
+import org.junit.Before;
+import org.junit.Test;
+import org.mockito.Mockito;
+import org.mockito.cglib.proxy.MethodProxy;
+import org.mockito.internal.InternalMockHandler;
+import org.mockito.internal.invocation.InvocationImpl;
+import org.mockito.internal.creation.cglib.CGLIBHacker;
+import org.mockito.internal.invocation.InvocationBuilder;
+import org.mockito.internal.invocation.MockitoMethod;
+import org.mockito.internal.invocation.SerializableMethod;
+import org.mockitousage.MethodsImpl;
+import org.mockitoutil.TestBase;
+
+public class MethodInterceptorFilterTest extends TestBase {
+
+    InternalMockHandler handler = Mockito.mock(InternalMockHandler.class);
+    MethodInterceptorFilter filter = new MethodInterceptorFilter(handler, (MockSettingsImpl) withSettings());
+
+    @Before
+    public void setUp() {
+        filter.cglibHacker = Mockito.mock(CGLIBHacker.class);        
+    }
+
+    @Test
+    public void shouldBeSerializable() throws Exception {
+        new ObjectOutputStream(new ByteArrayOutputStream()).writeObject(new MethodInterceptorFilter(null, null));
+    }
+
+    @Test
+    public void shouldProvideOwnImplementationOfHashCode() throws Throwable {
+        //when
+        Object ret = filter.intercept(new MethodsImpl(), MethodsImpl.class.getMethod("hashCode"), new Object[0], null);
+
+        //then
+        assertTrue((Integer) ret != 0);
+        Mockito.verify(handler, never()).handle(any(InvocationImpl.class));
+    }
+
+    @Test
+    public void shouldProvideOwnImplementationOfEquals() throws Throwable {
+        //when
+        MethodsImpl proxy = new MethodsImpl();
+        Object ret = filter.intercept(proxy, MethodsImpl.class.getMethod("equals", Object.class), new Object[] {proxy}, null);
+
+        //then
+        assertTrue((Boolean) ret);
+        Mockito.verify(handler, never()).handle(any(InvocationImpl.class));
+    }
+    
+    //TODO: move to separate factory
+    @Test
+    public void shouldCreateSerializableMethodProxyIfIsSerializableMock() throws Exception {
+        MethodInterceptorFilter filter = new MethodInterceptorFilter(handler, (MockSettingsImpl) withSettings().serializable());
+        MethodProxy methodProxy = MethodProxy.create(String.class, String.class, "", "toString", "toString");
+        
+        // when
+        MockitoMethodProxy mockitoMethodProxy = filter.createMockitoMethodProxy(methodProxy);
+        
+        // then
+        assertThat(mockitoMethodProxy, instanceOf(SerializableMockitoMethodProxy.class));
+    }
+    
+    @Test
+    public void shouldCreateNONSerializableMethodProxyIfIsNotSerializableMock() throws Exception {
+        MethodInterceptorFilter filter = new MethodInterceptorFilter(handler, (MockSettingsImpl) withSettings());
+        MethodProxy methodProxy = MethodProxy.create(String.class, String.class, "", "toString", "toString");
+        
+        // when
+        MockitoMethodProxy mockitoMethodProxy = filter.createMockitoMethodProxy(methodProxy);
+        
+        // then
+        assertThat(mockitoMethodProxy, instanceOf(DelegatingMockitoMethodProxy.class));
+    }
+    
+    @Test
+    public void shouldCreateSerializableMethodIfIsSerializableMock() throws Exception {
+        MethodInterceptorFilter filter = new MethodInterceptorFilter(handler, (MockSettingsImpl) withSettings().serializable());
+        Method method = new InvocationBuilder().toInvocation().getMethod();
+        
+        // when
+        MockitoMethod mockitoMethod = filter.createMockitoMethod(method);
+        
+        // then
+        assertThat(mockitoMethod, instanceOf(SerializableMethod.class));
+    }
+    
+    @Test
+    public void shouldCreateJustDelegatingMethodIfIsNotSerializableMock() throws Exception {
+        MethodInterceptorFilter filter = new MethodInterceptorFilter(handler, (MockSettingsImpl) withSettings());
+        Method method = new InvocationBuilder().toInvocation().getMethod();
+        
+        // when
+        MockitoMethod mockitoMethod = filter.createMockitoMethod(method);
+        
+        // then
+        assertThat(mockitoMethod, instanceOf(DelegatingMethod.class));
+    }
 }