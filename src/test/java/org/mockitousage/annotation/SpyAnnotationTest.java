/*
 * Copyright (c) 2007 Mockito contributors
 * This program is made available under the terms of the MIT License.
 */
package org.mockitousage.annotation;

import java.util.AbstractList;
import java.util.ArrayList;
import java.util.Arrays;
import java.util.LinkedList;
import java.util.List;
import org.junit.Rule;
import org.junit.Test;
import org.junit.rules.ExpectedException;
import org.mockito.Mock;
import org.mockito.Mockito;
import org.mockito.MockitoAnnotations;
import org.mockito.Spy;
import org.mockito.exceptions.base.MockitoException;
import org.mockitoutil.TestBase;

import static junit.framework.TestCase.assertEquals;
import static junit.framework.TestCase.assertNotNull;
import static junit.framework.TestCase.assertTrue;
import static junit.framework.TestCase.fail;
import static org.assertj.core.api.Assertions.assertThat;
import static org.mockito.Mockito.doReturn;
<<<<<<< HEAD
=======
import static org.mockito.Mockito.eq;
>>>>>>> 4450f8b1
import static org.mockito.Mockito.never;
import static org.mockito.Mockito.verify;
import static org.mockito.Mockito.when;

@SuppressWarnings("unused")
public class SpyAnnotationTest extends TestBase {

    @Spy
    final List<String> spiedList = new ArrayList<String>();
<<<<<<< HEAD

    @Spy
    InnerStaticClassWithNoArgConstructor staticTypeWithNoArgConstructor;

    @Spy
    InnerStaticClassWithoutDefinedConstructor staticTypeWithoutDefinedConstructor;
=======

    @Spy
    InnerStaticClassWithNoArgConstructor staticTypeWithNoArgConstructor;

    @Spy
    InnerStaticClassWithoutDefinedConstructor staticTypeWithoutDefinedConstructor;

    @Spy
    MockTranslator translator;
>>>>>>> 4450f8b1

    @Rule
    public final ExpectedException shouldThrow = ExpectedException.none();

    @Test
    public void should_init_spy_by_instance() throws Exception {
        doReturn("foo").when(spiedList).get(10);
        assertEquals("foo", spiedList.get(10));
        assertTrue(spiedList.isEmpty());
    }

    @Test
    public void should_init_spy_and_automatically_create_instance() throws Exception {
        when(staticTypeWithNoArgConstructor.toString()).thenReturn("x");
        when(staticTypeWithoutDefinedConstructor.toString()).thenReturn("y");
        assertEquals("x", staticTypeWithNoArgConstructor.toString());
        assertEquals("y", staticTypeWithoutDefinedConstructor.toString());
    }

    @Test
    public void should_allow_spying_on_interfaces() throws Exception {
        class WithSpy {
            @Spy
            List<String> list;
        }

        WithSpy withSpy = new WithSpy();
        MockitoAnnotations.initMocks(withSpy);
        when(withSpy.list.size()).thenReturn(3);
        assertEquals(3, withSpy.list.size());
    }

    @Test
    public void should_allow_spying_on_interfaces_when_instance_is_concrete() throws Exception {
        class WithSpy {
            @Spy
            List<String> list = new LinkedList<String>();
        }
        WithSpy withSpy = new WithSpy();

        //when
        MockitoAnnotations.initMocks(withSpy);

        //then
        verify(withSpy.list, never()).clear();
    }

    @Test
    public void should_report_when_no_arg_less_constructor() throws Exception {
        class FailingSpy {
            @Spy
            NoValidConstructor noValidConstructor;
        }

        try {
            MockitoAnnotations.initMocks(new FailingSpy());
            fail();
        } catch (MockitoException e) {
            assertThat(e.getMessage()).contains("Please ensure that the type")
                    .contains(NoValidConstructor.class.getSimpleName())
                    .contains("has a no-arg constructor");
        }
    }

    @Test
    public void should_report_when_constructor_is_explosive() throws Exception {
        class FailingSpy {
            @Spy
            ThrowingConstructor throwingConstructor;
        }

        try {
            MockitoAnnotations.initMocks(new FailingSpy());
            fail();
        } catch (MockitoException e) {
            assertThat(e.getMessage()).contains("Unable to create mock instance");
        }
    }

    @Test
    public void should_spy_abstract_class() throws Exception {
        class SpyAbstractClass {
            @Spy
            AbstractList<String> list;

            List<String> asSingletonList(String s) {
                when(list.size()).thenReturn(1);
                when(list.get(0)).thenReturn(s);
                return list;
            }
        }
        SpyAbstractClass withSpy = new SpyAbstractClass();
        MockitoAnnotations.initMocks(withSpy);
        assertEquals(Arrays.asList("a"), withSpy.asSingletonList("a"));
    }

    @Test
    public void should_spy_inner_class() throws Exception {

        class WithMockAndSpy {
            @Spy
            private InnerStrength strength;
            @Mock
            private List<String> list;

            abstract class InnerStrength {
                private final String name;

                InnerStrength() {
                    // Make sure that @Mock fields are always injected before @Spy fields.
                    assertNotNull(list);
                    // Make sure constructor is indeed called.
                    this.name = "inner";
                }

                abstract String strength();

                String fullStrength() {
                    return name + " " + strength();
                }
            }
        }
        WithMockAndSpy outer = new WithMockAndSpy();
        MockitoAnnotations.initMocks(outer);
        when(outer.strength.strength()).thenReturn("strength");
        assertEquals("inner strength", outer.strength.fullStrength());
    }

    @Test(expected = IndexOutOfBoundsException.class)
    public void should_reset_spy() throws Exception {
        spiedList.get(10); // see shouldInitSpy
    }

    @Test
    public void should_report_when_enclosing_instance_is_needed() throws Exception {
        class Outer {
            class Inner {
            }
        }
        class WithSpy {
            @Spy
            private Outer.Inner inner;
        }
        try {
            MockitoAnnotations.initMocks(new WithSpy());
            fail();
        } catch (MockitoException e) {
            assertThat(e).hasMessageContaining("@Spy annotation can only initialize inner classes");
        }
    }

    @Test
    public void should_report_private_inner_not_supported() throws Exception {
        try {
            MockitoAnnotations.initMocks(new WithInnerPrivate());
            fail();
        } catch (MockitoException e) {
            // Currently fails at instantiation time, because the mock subclass don't have the
            // 1-arg constructor expected for the outerclass.
            // org.mockito.internal.creation.instance.ConstructorInstantiator.withParams()
            assertThat(e).hasMessageContaining("Unable to initialize @Spy annotated field 'spy_field'")
                    .hasMessageContaining(WithInnerPrivate.InnerPrivate.class.getSimpleName());
        }
    }
<<<<<<< HEAD

    @Test
    public void should_report_private_abstract_inner_not_supported() throws Exception {
        try {
            MockitoAnnotations.initMocks(new WithInnerPrivateAbstract());
            fail();
        } catch (MockitoException e) {
            assertThat(e).hasMessageContaining("@Spy annotation can't initialize private abstract inner classes")
                    .hasMessageContaining(WithInnerPrivateAbstract.class.getSimpleName())
                    .hasMessageContaining(WithInnerPrivateAbstract.InnerPrivateAbstract.class.getSimpleName())
                    .hasMessageContaining("You should augment the visibility of this inner class");
        }
    }

    @Test
    public void should_report_private_static_abstract_inner_not_supported() throws Exception {
        try {
            MockitoAnnotations.initMocks(new WithInnerPrivateStaticAbstract());
            fail();
        } catch (MockitoException e) {
            assertThat(e).hasMessageContaining("@Spy annotation can't initialize private abstract inner classes")
                    .hasMessageContaining(WithInnerPrivateStaticAbstract.class.getSimpleName())
                    .hasMessageContaining(WithInnerPrivateStaticAbstract.InnerPrivateStaticAbstract.class.getSimpleName())
                    .hasMessageContaining("You should augment the visibility of this inner class");
        }
    }

=======

    @Test
    public void should_report_private_abstract_inner_not_supported() throws Exception {
        try {
            MockitoAnnotations.initMocks(new WithInnerPrivateAbstract());
            fail();
        } catch (MockitoException e) {
            assertThat(e).hasMessageContaining("@Spy annotation can't initialize private abstract inner classes")
                    .hasMessageContaining(WithInnerPrivateAbstract.class.getSimpleName())
                    .hasMessageContaining(WithInnerPrivateAbstract.InnerPrivateAbstract.class.getSimpleName())
                    .hasMessageContaining("You should augment the visibility of this inner class");
        }
    }

    @Test
    public void should_report_private_static_abstract_inner_not_supported() throws Exception {
        try {
            MockitoAnnotations.initMocks(new WithInnerPrivateStaticAbstract());
            fail();
        } catch (MockitoException e) {
            assertThat(e).hasMessageContaining("@Spy annotation can't initialize private abstract inner classes")
                    .hasMessageContaining(WithInnerPrivateStaticAbstract.class.getSimpleName())
                    .hasMessageContaining(WithInnerPrivateStaticAbstract.InnerPrivateStaticAbstract.class.getSimpleName())
                    .hasMessageContaining("You should augment the visibility of this inner class");
        }
    }

    @Test
    public void should_be_able_to_stub_and_verify_via_varargs_for_list_params() throws Exception {
      // You can stub with varargs.
      when(translator.translate("hello", "mockito")).thenReturn(Arrays.asList("you", "too"));

      // Pretend the prod code will call translate(List<String>) with these elements.
      assertThat(translator.translate(Arrays.asList("hello", "mockito"))).containsExactly("you", "too");
      assertThat(translator.translate(Arrays.asList("not stubbed"))).isEmpty();

      // You can verify with varargs.
      verify(translator).translate("hello", "mockito");
    }

    @Test
    public void should_be_able_to_stub_and_verify_via_varargs_of_matchers_for_list_params() throws Exception {
      // You can stub with varargs of matchers.
      when(translator.translate(Mockito.anyString())).thenReturn(Arrays.asList("huh?"));
      when(translator.translate(eq("hello"))).thenReturn(Arrays.asList("hi"));

      // Pretend the prod code will call translate(List<String>) with these elements.
      assertThat(translator.translate(Arrays.asList("hello"))).containsExactly("hi");
      assertThat(translator.translate(Arrays.asList("not explicitly stubbed"))).containsExactly("huh?");

      // You can verify with varargs of matchers.
      verify(translator).translate(eq("hello"));
    }

>>>>>>> 4450f8b1
    static class WithInnerPrivateStaticAbstract {
        @Spy
        private InnerPrivateStaticAbstract spy_field;

        private static abstract class InnerPrivateStaticAbstract {
        }
    }
    static class WithInnerPrivateAbstract {
        @Spy
        private InnerPrivateAbstract spy_field;

        public void some_method() {
            new InnerPrivateConcrete();
        }

        private abstract class InnerPrivateAbstract {
        }

        private class InnerPrivateConcrete extends InnerPrivateAbstract {

        }
    }

    static class WithInnerPrivate {
        @Spy
        private InnerPrivate spy_field;

        private class InnerPrivate {
        }

        private class InnerPrivateSub extends InnerPrivate {}
    }

    static class InnerStaticClassWithoutDefinedConstructor {
    }

    static class InnerStaticClassWithNoArgConstructor {
        InnerStaticClassWithNoArgConstructor() {
        }

        InnerStaticClassWithNoArgConstructor(String f) {
        }
    }

    static class NoValidConstructor {
        NoValidConstructor(String f) {
        }
    }

    static class ThrowingConstructor {
        ThrowingConstructor() {
            throw new RuntimeException("boo!");
        }
<<<<<<< HEAD
=======
    }

    interface Translator {
      List<String> translate(List<String> messages);
    }

    static abstract class MockTranslator implements Translator {
      @Override public final List<String> translate(List<String> messages) {
        return translate(messages.toArray(new String[0]));
      }

      abstract List<String> translate(String... messages);
>>>>>>> 4450f8b1
    }
}<|MERGE_RESOLUTION|>--- conflicted
+++ resolved
@@ -25,10 +25,7 @@
 import static junit.framework.TestCase.fail;
 import static org.assertj.core.api.Assertions.assertThat;
 import static org.mockito.Mockito.doReturn;
-<<<<<<< HEAD
-=======
 import static org.mockito.Mockito.eq;
->>>>>>> 4450f8b1
 import static org.mockito.Mockito.never;
 import static org.mockito.Mockito.verify;
 import static org.mockito.Mockito.when;
@@ -38,24 +35,15 @@
 
     @Spy
     final List<String> spiedList = new ArrayList<String>();
-<<<<<<< HEAD
 
     @Spy
     InnerStaticClassWithNoArgConstructor staticTypeWithNoArgConstructor;
 
     @Spy
     InnerStaticClassWithoutDefinedConstructor staticTypeWithoutDefinedConstructor;
-=======
-
-    @Spy
-    InnerStaticClassWithNoArgConstructor staticTypeWithNoArgConstructor;
-
-    @Spy
-    InnerStaticClassWithoutDefinedConstructor staticTypeWithoutDefinedConstructor;
 
     @Spy
     MockTranslator translator;
->>>>>>> 4450f8b1
 
     @Rule
     public final ExpectedException shouldThrow = ExpectedException.none();
@@ -220,7 +208,6 @@
                     .hasMessageContaining(WithInnerPrivate.InnerPrivate.class.getSimpleName());
         }
     }
-<<<<<<< HEAD
 
     @Test
     public void should_report_private_abstract_inner_not_supported() throws Exception {
@@ -248,34 +235,6 @@
         }
     }
 
-=======
-
-    @Test
-    public void should_report_private_abstract_inner_not_supported() throws Exception {
-        try {
-            MockitoAnnotations.initMocks(new WithInnerPrivateAbstract());
-            fail();
-        } catch (MockitoException e) {
-            assertThat(e).hasMessageContaining("@Spy annotation can't initialize private abstract inner classes")
-                    .hasMessageContaining(WithInnerPrivateAbstract.class.getSimpleName())
-                    .hasMessageContaining(WithInnerPrivateAbstract.InnerPrivateAbstract.class.getSimpleName())
-                    .hasMessageContaining("You should augment the visibility of this inner class");
-        }
-    }
-
-    @Test
-    public void should_report_private_static_abstract_inner_not_supported() throws Exception {
-        try {
-            MockitoAnnotations.initMocks(new WithInnerPrivateStaticAbstract());
-            fail();
-        } catch (MockitoException e) {
-            assertThat(e).hasMessageContaining("@Spy annotation can't initialize private abstract inner classes")
-                    .hasMessageContaining(WithInnerPrivateStaticAbstract.class.getSimpleName())
-                    .hasMessageContaining(WithInnerPrivateStaticAbstract.InnerPrivateStaticAbstract.class.getSimpleName())
-                    .hasMessageContaining("You should augment the visibility of this inner class");
-        }
-    }
-
     @Test
     public void should_be_able_to_stub_and_verify_via_varargs_for_list_params() throws Exception {
       // You can stub with varargs.
@@ -303,7 +262,6 @@
       verify(translator).translate(eq("hello"));
     }
 
->>>>>>> 4450f8b1
     static class WithInnerPrivateStaticAbstract {
         @Spy
         private InnerPrivateStaticAbstract spy_field;
@@ -357,8 +315,6 @@
         ThrowingConstructor() {
             throw new RuntimeException("boo!");
         }
-<<<<<<< HEAD
-=======
     }
 
     interface Translator {
@@ -371,6 +327,5 @@
       }
 
       abstract List<String> translate(String... messages);
->>>>>>> 4450f8b1
     }
 }