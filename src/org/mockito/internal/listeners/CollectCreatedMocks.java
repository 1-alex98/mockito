--- conflicted
+++ resolved
@@ -1,30 +1,23 @@
-<<<<<<< HEAD
 /*
  * Copyright (c) 2007 Mockito contributors
  * This program is made available under the terms of the MIT License.
  */
-=======
-/*
- * Copyright (c) 2007 Mockito contributors
- * This program is made available under the terms of the MIT License.
- */
->>>>>>> 2881aefc
-package org.mockito.internal.listeners;
-
-import org.mockito.MockSettings;
-
-import java.util.List;
-
-@SuppressWarnings("unchecked")
-public class CollectCreatedMocks implements MockingStartedListener {
-    
-    private List toBeFilled;
-
-    public CollectCreatedMocks(List toBeFilled) {
-        this.toBeFilled = toBeFilled;
-    }
-
-    public void mockingStarted(Object mock, Class classToMock) {
-        toBeFilled.add(mock);
-    }
-}
+package org.mockito.internal.listeners;
+
+import org.mockito.MockSettings;
+
+import java.util.List;
+
+@SuppressWarnings("unchecked")
+public class CollectCreatedMocks implements MockingStartedListener {
+    
+    private List toBeFilled;
+
+    public CollectCreatedMocks(List toBeFilled) {
+        this.toBeFilled = toBeFilled;
+    }
+
+    public void mockingStarted(Object mock, Class classToMock) {
+        toBeFilled.add(mock);
+    }
+}