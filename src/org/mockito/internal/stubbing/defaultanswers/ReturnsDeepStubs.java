--- conflicted
+++ resolved
@@ -1,76 +1,69 @@
-<<<<<<< HEAD
 /*
  * Copyright (c) 2007 Mockito contributors
  * This program is made available under the terms of the MIT License.
  */
-=======
-/*
- * Copyright (c) 2007 Mockito contributors
- * This program is made available under the terms of the MIT License.
- */
->>>>>>> 2881aefc
-package org.mockito.internal.stubbing.defaultanswers;
-
-import org.mockito.Mockito;
-import org.mockito.internal.InternalMockHandler;
-import org.mockito.internal.stubbing.InvocationContainerImpl;
-import org.mockito.internal.stubbing.StubbedInvocationMatcher;
-import org.mockito.internal.util.MockCreationValidator;
-import org.mockito.internal.util.MockUtil;
-import org.mockito.invocation.InvocationOnMock;
-import org.mockito.stubbing.Answer;
-
-import java.io.Serializable;
-
-/**
- * Returning deep stub implementation.
- *
- * Will return previously created mock if the invocation matches.
- *
- * @see Mockito#RETURNS_DEEP_STUBS
- * @see org.mockito.Answers#RETURNS_DEEP_STUBS
- */
-public class ReturnsDeepStubs implements Answer<Object>, Serializable {
-    
-    private static final long serialVersionUID = -6926328908792880098L;
-    
-    private Answer<Object> delegate = new ReturnsEmptyValues();
-
-    public Object answer(InvocationOnMock invocation) throws Throwable {
-        Class<?> clz = invocation.getMethod().getReturnType();
-
-        if (!new MockCreationValidator().isTypeMockable(clz)) {
-            return delegate.answer(invocation);
-        }
-
-        return getMock(invocation);
-    }
-
-    private Object getMock(InvocationOnMock invocation) throws Throwable {
-    	InternalMockHandler<Object> handler = new MockUtil().getMockHandler(invocation.getMock());
-    	InvocationContainerImpl container = (InvocationContainerImpl) handler.getInvocationContainer();
-
-        // matches invocation for verification
-        for (StubbedInvocationMatcher stubbedInvocationMatcher : container.getStubbedInvocations()) {
-    		if(container.getInvocationForStubbing().matches(stubbedInvocationMatcher.getInvocation())) {
-    			return stubbedInvocationMatcher.answer(invocation);
-    		}
-		}
-
-        // deep stub
-        return recordDeepStubMock(invocation, container);
-    }
-
-    private Object recordDeepStubMock(InvocationOnMock invocation, InvocationContainerImpl container) {
-        Class<?> clz = invocation.getMethod().getReturnType();
-        final Object mock = Mockito.mock(clz, this);
-
-        container.addAnswer(new Answer<Object>() {
-            public Object answer(InvocationOnMock invocation) throws Throwable {
-                return mock;
-            }
-        }, false);
-
-        return mock;
-    }
-}
+package org.mockito.internal.stubbing.defaultanswers;
+
+import org.mockito.Mockito;
+import org.mockito.internal.InternalMockHandler;
+import org.mockito.internal.stubbing.InvocationContainerImpl;
+import org.mockito.internal.stubbing.StubbedInvocationMatcher;
+import org.mockito.internal.util.MockCreationValidator;
+import org.mockito.internal.util.MockUtil;
+import org.mockito.invocation.InvocationOnMock;
+import org.mockito.stubbing.Answer;
+
+import java.io.Serializable;
+
+/**
+ * Returning deep stub implementation.
+ *
+ * Will return previously created mock if the invocation matches.
+ *
+ * @see Mockito#RETURNS_DEEP_STUBS
+ * @see org.mockito.Answers#RETURNS_DEEP_STUBS
+ */
+public class ReturnsDeepStubs implements Answer<Object>, Serializable {
+    
+    private static final long serialVersionUID = -6926328908792880098L;
+    
+    private Answer<Object> delegate = new ReturnsEmptyValues();
+
+    public Object answer(InvocationOnMock invocation) throws Throwable {
+        Class<?> clz = invocation.getMethod().getReturnType();
+
+        if (!new MockCreationValidator().isTypeMockable(clz)) {
+            return delegate.answer(invocation);
+        }
+
+        return getMock(invocation);
+    }
+
+    private Object getMock(InvocationOnMock invocation) throws Throwable {
+    	InternalMockHandler<Object> handler = new MockUtil().getMockHandler(invocation.getMock());
+    	InvocationContainerImpl container = (InvocationContainerImpl) handler.getInvocationContainer();
+
+        // matches invocation for verification
+        for (StubbedInvocationMatcher stubbedInvocationMatcher : container.getStubbedInvocations()) {
+    		if(container.getInvocationForStubbing().matches(stubbedInvocationMatcher.getInvocation())) {
+    			return stubbedInvocationMatcher.answer(invocation);
+    		}
+		}
+
+        // deep stub
+        return recordDeepStubMock(invocation, container);
+    }
+
+    private Object recordDeepStubMock(InvocationOnMock invocation, InvocationContainerImpl container) {
+        Class<?> clz = invocation.getMethod().getReturnType();
+        final Object mock = Mockito.mock(clz, this);
+
+        container.addAnswer(new Answer<Object>() {
+            public Object answer(InvocationOnMock invocation) throws Throwable {
+                return mock;
+            }
+        }, false);
+
+        return mock;
+    }
+}