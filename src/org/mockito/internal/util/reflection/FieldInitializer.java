<<<<<<< HEAD
/*
 * Copyright (c) 2007 Mockito contributors
 * This program is made available under the terms of the MIT License.
 */
=======
/*
 * Copyright (c) 2007 Mockito contributors
 * This program is made available under the terms of the MIT License.
 */
>>>>>>> 2881aefc
package org.mockito.internal.util.reflection;

import org.mockito.exceptions.base.MockitoException;

import java.lang.reflect.Constructor;
import java.lang.reflect.Field;
import java.lang.reflect.InvocationTargetException;
import java.lang.reflect.Modifier;
import java.util.Arrays;
import java.util.Collections;
import java.util.Comparator;
import java.util.List;

/**
 * Initialize a field with type instance if a default constructor can be found.
 *
 * <p>
 * If the given field is already initialized, then <strong>the actual instance is returned</strong>.
 * This initializer doesn't work with inner classes, local classes, interfaces or abstract types.
 * </p>
 *
 */
public class FieldInitializer {

    private Object fieldOwner;
    private Field field;
    private ConstructorInstantiator instantiator;


    /**
     * Prepare initializer with the given field on the given instance.
     *
     * <p>
     * This constructor fail fast if the field type cannot be handled.
     * </p>
     *
     * @param fieldOwner Instance of the test.
     * @param field Field to be initialize.
     */
    public FieldInitializer(Object fieldOwner, Field field) {
        this(fieldOwner, field, new NoArgConstructorInstantiator(fieldOwner, field));
    }

    /**
     * Prepare initializer with the given field on the given instance.
     *
     * <p>
     * This constructor fail fast if the field type cannot be handled.
     * </p>
     *
     * @param fieldOwner Instance of the test.
     * @param field Field to be initialize.
     * @param argResolver Constructor parameters resolver
     */
    public FieldInitializer(Object fieldOwner, Field field, ConstructorArgumentResolver argResolver) {
        this(fieldOwner, field, new ParameterizedConstructorInstantiator(fieldOwner, field, argResolver));
    }

    private FieldInitializer(Object fieldOwner, Field field, ConstructorInstantiator instantiator) {
        if(new FieldReader(fieldOwner, field).isNull()) {
            checkNotLocal(field);
            checkNotInner(field);
            checkNotInterface(field);
            checkNotAbstract(field);
        }
        this.fieldOwner = fieldOwner;
        this.field = field;
        this.instantiator = instantiator;
    }

    /**
     * Initialize field if not initialized and return the actual instance.
     *
     * @return Actual field instance.
     */
    public FieldInitializationReport initialize() {
        final AccessibilityChanger changer = new AccessibilityChanger();
        changer.enableAccess(field);

        try {
            return acquireFieldInstance();
        } catch(IllegalAccessException e) {
            throw new MockitoException("Problems initializing field '" + field.getName() + "' of type '" + field.getType().getSimpleName() + "'", e);
        } finally {
            changer.safelyDisableAccess(field);
        }
    }

    private void checkNotLocal(Field field) {
        if(field.getType().isLocalClass()) {
            throw new MockitoException("the type '" + field.getType().getSimpleName() + "' is a local class.");
        }
    }

    private void checkNotInner(Field field) {
        if(field.getType().isMemberClass() && !Modifier.isStatic(field.getType().getModifiers())) {
            throw new MockitoException("the type '" + field.getType().getSimpleName() + "' is an inner class.");
        }
    }

    private void checkNotInterface(Field field) {
        if(field.getType().isInterface()) {
            throw new MockitoException("the type '" + field.getType().getSimpleName() + "' is an interface.");
        }
    }

    private void checkNotAbstract(Field field) {
        if(Modifier.isAbstract(field.getType().getModifiers())) {
            throw new MockitoException("the type '" + field.getType().getSimpleName() + " is an abstract class.");
        }
    }

    private FieldInitializationReport acquireFieldInstance() throws IllegalAccessException {
        Object fieldInstance = field.get(fieldOwner);
        if(fieldInstance != null) {
            return new FieldInitializationReport(fieldInstance, false, false);
        }

        return instantiator.instantiate();
    }

    /**
     * Represents the strategy used to resolve actual instances
     * to be given to a constructor given the argument types.
     */
    public interface ConstructorArgumentResolver {

        /**
         * Try to resolve instances from types.
         *
         * <p>
         * Checks on the real argument type or on the correct argument number
         * will happen during the field initialization {@link FieldInitializer#initialize()}.
         * I.e the only responsibility of this method, is to provide instances <strong>if possible</strong>.
         * </p>
         *
         * @param argTypes Constructor argument types, should not be null.
         * @return The argument instances to be given to the constructor, should not be null.
         */
        Object[] resolveTypeInstances(Class<?>... argTypes);
    }

    private interface ConstructorInstantiator {
        FieldInitializationReport instantiate();
    }

    /**
     * Constructor instantiating strategy for no-arg constructor.
     *
     * <p>
     * If a no-arg constructor can be found then the instance is created using
     * this constructor.
     * Otherwise a technical MockitoException is thrown.
     * </p>
     */
    static class NoArgConstructorInstantiator implements ConstructorInstantiator {
        private Object testClass;
        private Field field;

        /**
         * Internal, checks are done by FieldInitializer.
         * Fields are assumed to be accessible.
         */
        NoArgConstructorInstantiator(Object testClass, Field field) {
            this.testClass = testClass;
            this.field = field;
        }

        public FieldInitializationReport instantiate() {
            final AccessibilityChanger changer = new AccessibilityChanger();
            Constructor<?> constructor = null;
            try {
                constructor = field.getType().getDeclaredConstructor();
                changer.enableAccess(constructor);

                final Object[] noArg = new Object[0];
                Object newFieldInstance = constructor.newInstance(noArg);
                new FieldSetter(testClass, field).set(newFieldInstance);

                return new FieldInitializationReport(field.get(testClass), true, false);
            } catch (NoSuchMethodException e) {
                throw new MockitoException("the type '" + field.getType().getSimpleName() + "' has no default constructor", e);
            } catch (InvocationTargetException e) {
                throw new MockitoException("the default constructor of type '" + field.getType().getSimpleName() + "' has raised an exception (see the stack trace for cause): " + e.getTargetException().toString(), e);
            } catch (InstantiationException e) {
                throw new MockitoException("InstantiationException (see the stack trace for cause): " + e.toString(), e);
            } catch (IllegalAccessException e) {
                throw new MockitoException("IllegalAccessException (see the stack trace for cause): " + e.toString(), e);
            } finally {
                if(constructor != null) {
                    changer.safelyDisableAccess(constructor);
                }
            }
        }
    }

    /**
     * Constructor instantiating strategy for parameterized constructors.
     *
     * <p>
     * Choose the constructor with the highest number of parameters, then
     * call the ConstructorArgResolver to get actual argument instances.
     * If the argResolver fail, then a technical MockitoException is thrown is thrown.
     * Otherwise the instance is created with the resolved arguments.
     * </p>
     */
    static class ParameterizedConstructorInstantiator implements ConstructorInstantiator {
        private Object testClass;
        private Field field;
        private ConstructorArgumentResolver argResolver;
        private Comparator<Constructor<?>> byParameterNumber = new Comparator<Constructor<?>>() {
            public int compare(Constructor<?> constructorA, Constructor<?> constructorB) {
                return constructorB.getParameterTypes().length - constructorA.getParameterTypes().length;
            }
        };

        /**
         * Internal, checks are done by FieldInitializer.
         * Fields are assumed to be accessible.
         */
        ParameterizedConstructorInstantiator(Object testClass, Field field, ConstructorArgumentResolver argumentResolver) {
            this.testClass = testClass;
            this.field = field;
            this.argResolver = argumentResolver;
        }

        public FieldInitializationReport instantiate() {
            final AccessibilityChanger changer = new AccessibilityChanger();
            Constructor<?> constructor = null;
            try {
                constructor = biggestConstructor(field.getType());
                changer.enableAccess(constructor);

                final Object[] args = argResolver.resolveTypeInstances(constructor.getParameterTypes());
                Object newFieldInstance = constructor.newInstance(args);
                new FieldSetter(testClass, field).set(newFieldInstance);

                return new FieldInitializationReport(field.get(testClass), false, true);
            } catch (IllegalArgumentException e) {
                throw new MockitoException("internal error : argResolver provided incorrect types for constructor " + constructor + " of type " + field.getType().getSimpleName(), e);
            } catch (InvocationTargetException e) {
                throw new MockitoException("the constructor of type '" + field.getType().getSimpleName() + "' has raised an exception (see the stack trace for cause): " + e.getTargetException().toString(), e);
            } catch (InstantiationException e) {
                throw new MockitoException("InstantiationException (see the stack trace for cause): " + e.toString(), e);
            } catch (IllegalAccessException e) {
                throw new MockitoException("IllegalAccessException (see the stack trace for cause): " + e.toString(), e);
            } finally {
                if(constructor != null) {
                    changer.safelyDisableAccess(constructor);
                }
            }
        }

        private void checkParameterized(Constructor<?> constructor, Field field) {
            if(constructor.getParameterTypes().length == 0) {
                throw new MockitoException("the field " + field.getName() + " of type " + field.getType() + " has no parameterized constructor");
            }
        }

        private Constructor<?> biggestConstructor(Class<?> clazz) {
            final List<Constructor<?>> constructors = Arrays.asList(clazz.getDeclaredConstructors());
            Collections.sort(constructors, byParameterNumber);

            Constructor<?> constructor = constructors.get(0);
            checkParameterized(constructor, field);
            return constructor;
        }
    }
}
<|MERGE_RESOLUTION|>--- conflicted
+++ resolved
@@ -1,280 +1,273 @@
-<<<<<<< HEAD
 /*
  * Copyright (c) 2007 Mockito contributors
  * This program is made available under the terms of the MIT License.
  */
-=======
-/*
- * Copyright (c) 2007 Mockito contributors
- * This program is made available under the terms of the MIT License.
- */
->>>>>>> 2881aefc
-package org.mockito.internal.util.reflection;
-
-import org.mockito.exceptions.base.MockitoException;
-
-import java.lang.reflect.Constructor;
-import java.lang.reflect.Field;
-import java.lang.reflect.InvocationTargetException;
-import java.lang.reflect.Modifier;
-import java.util.Arrays;
-import java.util.Collections;
-import java.util.Comparator;
-import java.util.List;
-
-/**
- * Initialize a field with type instance if a default constructor can be found.
- *
- * <p>
- * If the given field is already initialized, then <strong>the actual instance is returned</strong>.
- * This initializer doesn't work with inner classes, local classes, interfaces or abstract types.
- * </p>
- *
- */
-public class FieldInitializer {
-
-    private Object fieldOwner;
-    private Field field;
-    private ConstructorInstantiator instantiator;
-
-
-    /**
-     * Prepare initializer with the given field on the given instance.
-     *
-     * <p>
-     * This constructor fail fast if the field type cannot be handled.
-     * </p>
-     *
-     * @param fieldOwner Instance of the test.
-     * @param field Field to be initialize.
-     */
-    public FieldInitializer(Object fieldOwner, Field field) {
-        this(fieldOwner, field, new NoArgConstructorInstantiator(fieldOwner, field));
-    }
-
-    /**
-     * Prepare initializer with the given field on the given instance.
-     *
-     * <p>
-     * This constructor fail fast if the field type cannot be handled.
-     * </p>
-     *
-     * @param fieldOwner Instance of the test.
-     * @param field Field to be initialize.
-     * @param argResolver Constructor parameters resolver
-     */
-    public FieldInitializer(Object fieldOwner, Field field, ConstructorArgumentResolver argResolver) {
-        this(fieldOwner, field, new ParameterizedConstructorInstantiator(fieldOwner, field, argResolver));
-    }
-
-    private FieldInitializer(Object fieldOwner, Field field, ConstructorInstantiator instantiator) {
-        if(new FieldReader(fieldOwner, field).isNull()) {
-            checkNotLocal(field);
-            checkNotInner(field);
-            checkNotInterface(field);
-            checkNotAbstract(field);
-        }
-        this.fieldOwner = fieldOwner;
-        this.field = field;
-        this.instantiator = instantiator;
-    }
-
-    /**
-     * Initialize field if not initialized and return the actual instance.
-     *
-     * @return Actual field instance.
-     */
-    public FieldInitializationReport initialize() {
-        final AccessibilityChanger changer = new AccessibilityChanger();
-        changer.enableAccess(field);
-
-        try {
-            return acquireFieldInstance();
-        } catch(IllegalAccessException e) {
-            throw new MockitoException("Problems initializing field '" + field.getName() + "' of type '" + field.getType().getSimpleName() + "'", e);
-        } finally {
-            changer.safelyDisableAccess(field);
-        }
-    }
-
-    private void checkNotLocal(Field field) {
-        if(field.getType().isLocalClass()) {
-            throw new MockitoException("the type '" + field.getType().getSimpleName() + "' is a local class.");
-        }
-    }
-
-    private void checkNotInner(Field field) {
-        if(field.getType().isMemberClass() && !Modifier.isStatic(field.getType().getModifiers())) {
-            throw new MockitoException("the type '" + field.getType().getSimpleName() + "' is an inner class.");
-        }
-    }
-
-    private void checkNotInterface(Field field) {
-        if(field.getType().isInterface()) {
-            throw new MockitoException("the type '" + field.getType().getSimpleName() + "' is an interface.");
-        }
-    }
-
-    private void checkNotAbstract(Field field) {
-        if(Modifier.isAbstract(field.getType().getModifiers())) {
-            throw new MockitoException("the type '" + field.getType().getSimpleName() + " is an abstract class.");
-        }
-    }
-
-    private FieldInitializationReport acquireFieldInstance() throws IllegalAccessException {
-        Object fieldInstance = field.get(fieldOwner);
-        if(fieldInstance != null) {
-            return new FieldInitializationReport(fieldInstance, false, false);
-        }
-
-        return instantiator.instantiate();
-    }
-
-    /**
-     * Represents the strategy used to resolve actual instances
-     * to be given to a constructor given the argument types.
-     */
-    public interface ConstructorArgumentResolver {
-
-        /**
-         * Try to resolve instances from types.
-         *
-         * <p>
-         * Checks on the real argument type or on the correct argument number
-         * will happen during the field initialization {@link FieldInitializer#initialize()}.
-         * I.e the only responsibility of this method, is to provide instances <strong>if possible</strong>.
-         * </p>
-         *
-         * @param argTypes Constructor argument types, should not be null.
-         * @return The argument instances to be given to the constructor, should not be null.
-         */
-        Object[] resolveTypeInstances(Class<?>... argTypes);
-    }
-
-    private interface ConstructorInstantiator {
-        FieldInitializationReport instantiate();
-    }
-
-    /**
-     * Constructor instantiating strategy for no-arg constructor.
-     *
-     * <p>
-     * If a no-arg constructor can be found then the instance is created using
-     * this constructor.
-     * Otherwise a technical MockitoException is thrown.
-     * </p>
-     */
-    static class NoArgConstructorInstantiator implements ConstructorInstantiator {
-        private Object testClass;
-        private Field field;
-
-        /**
-         * Internal, checks are done by FieldInitializer.
-         * Fields are assumed to be accessible.
-         */
-        NoArgConstructorInstantiator(Object testClass, Field field) {
-            this.testClass = testClass;
-            this.field = field;
-        }
-
-        public FieldInitializationReport instantiate() {
-            final AccessibilityChanger changer = new AccessibilityChanger();
-            Constructor<?> constructor = null;
-            try {
-                constructor = field.getType().getDeclaredConstructor();
-                changer.enableAccess(constructor);
-
-                final Object[] noArg = new Object[0];
-                Object newFieldInstance = constructor.newInstance(noArg);
-                new FieldSetter(testClass, field).set(newFieldInstance);
-
-                return new FieldInitializationReport(field.get(testClass), true, false);
-            } catch (NoSuchMethodException e) {
-                throw new MockitoException("the type '" + field.getType().getSimpleName() + "' has no default constructor", e);
-            } catch (InvocationTargetException e) {
-                throw new MockitoException("the default constructor of type '" + field.getType().getSimpleName() + "' has raised an exception (see the stack trace for cause): " + e.getTargetException().toString(), e);
-            } catch (InstantiationException e) {
-                throw new MockitoException("InstantiationException (see the stack trace for cause): " + e.toString(), e);
-            } catch (IllegalAccessException e) {
-                throw new MockitoException("IllegalAccessException (see the stack trace for cause): " + e.toString(), e);
-            } finally {
-                if(constructor != null) {
-                    changer.safelyDisableAccess(constructor);
-                }
-            }
-        }
-    }
-
-    /**
-     * Constructor instantiating strategy for parameterized constructors.
-     *
-     * <p>
-     * Choose the constructor with the highest number of parameters, then
-     * call the ConstructorArgResolver to get actual argument instances.
-     * If the argResolver fail, then a technical MockitoException is thrown is thrown.
-     * Otherwise the instance is created with the resolved arguments.
-     * </p>
-     */
-    static class ParameterizedConstructorInstantiator implements ConstructorInstantiator {
-        private Object testClass;
-        private Field field;
-        private ConstructorArgumentResolver argResolver;
-        private Comparator<Constructor<?>> byParameterNumber = new Comparator<Constructor<?>>() {
-            public int compare(Constructor<?> constructorA, Constructor<?> constructorB) {
-                return constructorB.getParameterTypes().length - constructorA.getParameterTypes().length;
-            }
-        };
-
-        /**
-         * Internal, checks are done by FieldInitializer.
-         * Fields are assumed to be accessible.
-         */
-        ParameterizedConstructorInstantiator(Object testClass, Field field, ConstructorArgumentResolver argumentResolver) {
-            this.testClass = testClass;
-            this.field = field;
-            this.argResolver = argumentResolver;
-        }
-
-        public FieldInitializationReport instantiate() {
-            final AccessibilityChanger changer = new AccessibilityChanger();
-            Constructor<?> constructor = null;
-            try {
-                constructor = biggestConstructor(field.getType());
-                changer.enableAccess(constructor);
-
-                final Object[] args = argResolver.resolveTypeInstances(constructor.getParameterTypes());
-                Object newFieldInstance = constructor.newInstance(args);
-                new FieldSetter(testClass, field).set(newFieldInstance);
-
-                return new FieldInitializationReport(field.get(testClass), false, true);
-            } catch (IllegalArgumentException e) {
-                throw new MockitoException("internal error : argResolver provided incorrect types for constructor " + constructor + " of type " + field.getType().getSimpleName(), e);
-            } catch (InvocationTargetException e) {
-                throw new MockitoException("the constructor of type '" + field.getType().getSimpleName() + "' has raised an exception (see the stack trace for cause): " + e.getTargetException().toString(), e);
-            } catch (InstantiationException e) {
-                throw new MockitoException("InstantiationException (see the stack trace for cause): " + e.toString(), e);
-            } catch (IllegalAccessException e) {
-                throw new MockitoException("IllegalAccessException (see the stack trace for cause): " + e.toString(), e);
-            } finally {
-                if(constructor != null) {
-                    changer.safelyDisableAccess(constructor);
-                }
-            }
-        }
-
-        private void checkParameterized(Constructor<?> constructor, Field field) {
-            if(constructor.getParameterTypes().length == 0) {
-                throw new MockitoException("the field " + field.getName() + " of type " + field.getType() + " has no parameterized constructor");
-            }
-        }
-
-        private Constructor<?> biggestConstructor(Class<?> clazz) {
-            final List<Constructor<?>> constructors = Arrays.asList(clazz.getDeclaredConstructors());
-            Collections.sort(constructors, byParameterNumber);
-
-            Constructor<?> constructor = constructors.get(0);
-            checkParameterized(constructor, field);
-            return constructor;
-        }
-    }
-}
+package org.mockito.internal.util.reflection;
+
+import org.mockito.exceptions.base.MockitoException;
+
+import java.lang.reflect.Constructor;
+import java.lang.reflect.Field;
+import java.lang.reflect.InvocationTargetException;
+import java.lang.reflect.Modifier;
+import java.util.Arrays;
+import java.util.Collections;
+import java.util.Comparator;
+import java.util.List;
+
+/**
+ * Initialize a field with type instance if a default constructor can be found.
+ *
+ * <p>
+ * If the given field is already initialized, then <strong>the actual instance is returned</strong>.
+ * This initializer doesn't work with inner classes, local classes, interfaces or abstract types.
+ * </p>
+ *
+ */
+public class FieldInitializer {
+
+    private Object fieldOwner;
+    private Field field;
+    private ConstructorInstantiator instantiator;
+
+
+    /**
+     * Prepare initializer with the given field on the given instance.
+     *
+     * <p>
+     * This constructor fail fast if the field type cannot be handled.
+     * </p>
+     *
+     * @param fieldOwner Instance of the test.
+     * @param field Field to be initialize.
+     */
+    public FieldInitializer(Object fieldOwner, Field field) {
+        this(fieldOwner, field, new NoArgConstructorInstantiator(fieldOwner, field));
+    }
+
+    /**
+     * Prepare initializer with the given field on the given instance.
+     *
+     * <p>
+     * This constructor fail fast if the field type cannot be handled.
+     * </p>
+     *
+     * @param fieldOwner Instance of the test.
+     * @param field Field to be initialize.
+     * @param argResolver Constructor parameters resolver
+     */
+    public FieldInitializer(Object fieldOwner, Field field, ConstructorArgumentResolver argResolver) {
+        this(fieldOwner, field, new ParameterizedConstructorInstantiator(fieldOwner, field, argResolver));
+    }
+
+    private FieldInitializer(Object fieldOwner, Field field, ConstructorInstantiator instantiator) {
+        if(new FieldReader(fieldOwner, field).isNull()) {
+            checkNotLocal(field);
+            checkNotInner(field);
+            checkNotInterface(field);
+            checkNotAbstract(field);
+        }
+        this.fieldOwner = fieldOwner;
+        this.field = field;
+        this.instantiator = instantiator;
+    }
+
+    /**
+     * Initialize field if not initialized and return the actual instance.
+     *
+     * @return Actual field instance.
+     */
+    public FieldInitializationReport initialize() {
+        final AccessibilityChanger changer = new AccessibilityChanger();
+        changer.enableAccess(field);
+
+        try {
+            return acquireFieldInstance();
+        } catch(IllegalAccessException e) {
+            throw new MockitoException("Problems initializing field '" + field.getName() + "' of type '" + field.getType().getSimpleName() + "'", e);
+        } finally {
+            changer.safelyDisableAccess(field);
+        }
+    }
+
+    private void checkNotLocal(Field field) {
+        if(field.getType().isLocalClass()) {
+            throw new MockitoException("the type '" + field.getType().getSimpleName() + "' is a local class.");
+        }
+    }
+
+    private void checkNotInner(Field field) {
+        if(field.getType().isMemberClass() && !Modifier.isStatic(field.getType().getModifiers())) {
+            throw new MockitoException("the type '" + field.getType().getSimpleName() + "' is an inner class.");
+        }
+    }
+
+    private void checkNotInterface(Field field) {
+        if(field.getType().isInterface()) {
+            throw new MockitoException("the type '" + field.getType().getSimpleName() + "' is an interface.");
+        }
+    }
+
+    private void checkNotAbstract(Field field) {
+        if(Modifier.isAbstract(field.getType().getModifiers())) {
+            throw new MockitoException("the type '" + field.getType().getSimpleName() + " is an abstract class.");
+        }
+    }
+
+    private FieldInitializationReport acquireFieldInstance() throws IllegalAccessException {
+        Object fieldInstance = field.get(fieldOwner);
+        if(fieldInstance != null) {
+            return new FieldInitializationReport(fieldInstance, false, false);
+        }
+
+        return instantiator.instantiate();
+    }
+
+    /**
+     * Represents the strategy used to resolve actual instances
+     * to be given to a constructor given the argument types.
+     */
+    public interface ConstructorArgumentResolver {
+
+        /**
+         * Try to resolve instances from types.
+         *
+         * <p>
+         * Checks on the real argument type or on the correct argument number
+         * will happen during the field initialization {@link FieldInitializer#initialize()}.
+         * I.e the only responsibility of this method, is to provide instances <strong>if possible</strong>.
+         * </p>
+         *
+         * @param argTypes Constructor argument types, should not be null.
+         * @return The argument instances to be given to the constructor, should not be null.
+         */
+        Object[] resolveTypeInstances(Class<?>... argTypes);
+    }
+
+    private interface ConstructorInstantiator {
+        FieldInitializationReport instantiate();
+    }
+
+    /**
+     * Constructor instantiating strategy for no-arg constructor.
+     *
+     * <p>
+     * If a no-arg constructor can be found then the instance is created using
+     * this constructor.
+     * Otherwise a technical MockitoException is thrown.
+     * </p>
+     */
+    static class NoArgConstructorInstantiator implements ConstructorInstantiator {
+        private Object testClass;
+        private Field field;
+
+        /**
+         * Internal, checks are done by FieldInitializer.
+         * Fields are assumed to be accessible.
+         */
+        NoArgConstructorInstantiator(Object testClass, Field field) {
+            this.testClass = testClass;
+            this.field = field;
+        }
+
+        public FieldInitializationReport instantiate() {
+            final AccessibilityChanger changer = new AccessibilityChanger();
+            Constructor<?> constructor = null;
+            try {
+                constructor = field.getType().getDeclaredConstructor();
+                changer.enableAccess(constructor);
+
+                final Object[] noArg = new Object[0];
+                Object newFieldInstance = constructor.newInstance(noArg);
+                new FieldSetter(testClass, field).set(newFieldInstance);
+
+                return new FieldInitializationReport(field.get(testClass), true, false);
+            } catch (NoSuchMethodException e) {
+                throw new MockitoException("the type '" + field.getType().getSimpleName() + "' has no default constructor", e);
+            } catch (InvocationTargetException e) {
+                throw new MockitoException("the default constructor of type '" + field.getType().getSimpleName() + "' has raised an exception (see the stack trace for cause): " + e.getTargetException().toString(), e);
+            } catch (InstantiationException e) {
+                throw new MockitoException("InstantiationException (see the stack trace for cause): " + e.toString(), e);
+            } catch (IllegalAccessException e) {
+                throw new MockitoException("IllegalAccessException (see the stack trace for cause): " + e.toString(), e);
+            } finally {
+                if(constructor != null) {
+                    changer.safelyDisableAccess(constructor);
+                }
+            }
+        }
+    }
+
+    /**
+     * Constructor instantiating strategy for parameterized constructors.
+     *
+     * <p>
+     * Choose the constructor with the highest number of parameters, then
+     * call the ConstructorArgResolver to get actual argument instances.
+     * If the argResolver fail, then a technical MockitoException is thrown is thrown.
+     * Otherwise the instance is created with the resolved arguments.
+     * </p>
+     */
+    static class ParameterizedConstructorInstantiator implements ConstructorInstantiator {
+        private Object testClass;
+        private Field field;
+        private ConstructorArgumentResolver argResolver;
+        private Comparator<Constructor<?>> byParameterNumber = new Comparator<Constructor<?>>() {
+            public int compare(Constructor<?> constructorA, Constructor<?> constructorB) {
+                return constructorB.getParameterTypes().length - constructorA.getParameterTypes().length;
+            }
+        };
+
+        /**
+         * Internal, checks are done by FieldInitializer.
+         * Fields are assumed to be accessible.
+         */
+        ParameterizedConstructorInstantiator(Object testClass, Field field, ConstructorArgumentResolver argumentResolver) {
+            this.testClass = testClass;
+            this.field = field;
+            this.argResolver = argumentResolver;
+        }
+
+        public FieldInitializationReport instantiate() {
+            final AccessibilityChanger changer = new AccessibilityChanger();
+            Constructor<?> constructor = null;
+            try {
+                constructor = biggestConstructor(field.getType());
+                changer.enableAccess(constructor);
+
+                final Object[] args = argResolver.resolveTypeInstances(constructor.getParameterTypes());
+                Object newFieldInstance = constructor.newInstance(args);
+                new FieldSetter(testClass, field).set(newFieldInstance);
+
+                return new FieldInitializationReport(field.get(testClass), false, true);
+            } catch (IllegalArgumentException e) {
+                throw new MockitoException("internal error : argResolver provided incorrect types for constructor " + constructor + " of type " + field.getType().getSimpleName(), e);
+            } catch (InvocationTargetException e) {
+                throw new MockitoException("the constructor of type '" + field.getType().getSimpleName() + "' has raised an exception (see the stack trace for cause): " + e.getTargetException().toString(), e);
+            } catch (InstantiationException e) {
+                throw new MockitoException("InstantiationException (see the stack trace for cause): " + e.toString(), e);
+            } catch (IllegalAccessException e) {
+                throw new MockitoException("IllegalAccessException (see the stack trace for cause): " + e.toString(), e);
+            } finally {
+                if(constructor != null) {
+                    changer.safelyDisableAccess(constructor);
+                }
+            }
+        }
+
+        private void checkParameterized(Constructor<?> constructor, Field field) {
+            if(constructor.getParameterTypes().length == 0) {
+                throw new MockitoException("the field " + field.getName() + " of type " + field.getType() + " has no parameterized constructor");
+            }
+        }
+
+        private Constructor<?> biggestConstructor(Class<?> clazz) {
+            final List<Constructor<?>> constructors = Arrays.asList(clazz.getDeclaredConstructors());
+            Collections.sort(constructors, byParameterNumber);
+
+            Constructor<?> constructor = constructors.get(0);
+            checkParameterized(constructor, field);
+            return constructor;
+        }
+    }
+}