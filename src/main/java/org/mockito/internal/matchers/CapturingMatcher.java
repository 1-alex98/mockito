/*
 * Copyright (c) 2007 Mockito contributors
 * This program is made available under the terms of the MIT License.
 */
package org.mockito.internal.matchers;

import org.mockito.ArgumentMatcher;

import static org.mockito.internal.exceptions.Reporter.noArgumentValueWasCaptured;

import java.io.Serializable;
import java.util.ArrayList;
import java.util.List;
import java.util.concurrent.locks.Lock;
import java.util.concurrent.locks.ReadWriteLock;
import java.util.concurrent.locks.ReentrantReadWriteLock;

@SuppressWarnings("unchecked")
public class CapturingMatcher<T> implements ArgumentMatcher<T>, CapturesArguments, VarargMatcher, Serializable {

<<<<<<< HEAD
    private final LinkedList<Object> arguments = new LinkedList<Object>();
=======
    private final List<Object> arguments = new ArrayList<Object>();

    private final ReadWriteLock lock = new ReentrantReadWriteLock();
    private final Lock readLock = lock.readLock();
    private final Lock writeLock = lock.writeLock();
>>>>>>> 4450f8b1

    public boolean matches(Object argument) {
        return true;
    }

    public String toString() {
        return "<Capturing argument>";
    }

    public T getLastValue() {
        readLock.lock();
        try {
            if (arguments.isEmpty()) {
                throw noArgumentValueWasCaptured();
            }

            return (T) arguments.get(arguments.size() - 1);
        } finally {
            readLock.unlock();
        }
<<<<<<< HEAD

        return (T) arguments.getLast();

=======
>>>>>>> 4450f8b1
    }

    public List<T> getAllValues() {
        readLock.lock();
        try {
            return new ArrayList<T>((List) arguments);
        } finally {
            readLock.unlock();
        }
    }

    public void captureFrom(Object argument) {
        writeLock.lock();
        try {
            this.arguments.add(argument);
        } finally {
            writeLock.unlock();
        }
    }
}<|MERGE_RESOLUTION|>--- conflicted
+++ resolved
@@ -18,15 +18,11 @@
 @SuppressWarnings("unchecked")
 public class CapturingMatcher<T> implements ArgumentMatcher<T>, CapturesArguments, VarargMatcher, Serializable {
 
-<<<<<<< HEAD
-    private final LinkedList<Object> arguments = new LinkedList<Object>();
-=======
     private final List<Object> arguments = new ArrayList<Object>();
 
     private final ReadWriteLock lock = new ReentrantReadWriteLock();
     private final Lock readLock = lock.readLock();
     private final Lock writeLock = lock.writeLock();
->>>>>>> 4450f8b1
 
     public boolean matches(Object argument) {
         return true;
@@ -47,12 +43,6 @@
         } finally {
             readLock.unlock();
         }
-<<<<<<< HEAD
-
-        return (T) arguments.getLast();
-
-=======
->>>>>>> 4450f8b1
     }
 
     public List<T> getAllValues() {
