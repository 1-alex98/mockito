--- conflicted
+++ resolved
@@ -47,39 +47,14 @@
     Object doIntercept(Object mock,
                        Method invokedMethod,
                        Object[] arguments,
-<<<<<<< HEAD
-                       InterceptedInvocation.SuperMethod superMethod) throws Throwable {
-=======
                        RealMethod realMethod) throws Throwable {
->>>>>>> 4450f8b1
         return doIntercept(
                 mock,
                 invokedMethod,
                 arguments,
-<<<<<<< HEAD
-                superMethod,
-                new LocationImpl()
-        );
-    }
-
-    Object doIntercept(Object mock,
-                       Method invokedMethod,
-                       Object[] arguments,
-                       InterceptedInvocation.SuperMethod superMethod,
-                       Location location) throws Throwable {
-        return handler.handle(new InterceptedInvocation(
-            mock,
-            createMockitoMethod(invokedMethod),
-            arguments,
-            superMethod,
-            location,
-            SequenceNumber.next()
-        ));
-=======
             realMethod,
                 new LocationImpl()
         );
->>>>>>> 4450f8b1
     }
 
     Object doIntercept(Object mock,
