--- conflicted
+++ resolved
@@ -38,22 +38,14 @@
     public InterceptedInvocation(Object mock,
                                  MockitoMethod mockitoMethod,
                                  Object[] arguments,
-<<<<<<< HEAD
-                                 SuperMethod superMethod,
-=======
                                  RealMethod realMethod,
->>>>>>> 4450f8b1
                                  Location location,
                                  int sequenceNumber) {
         this.mock = mock;
         this.mockitoMethod = mockitoMethod;
         this.arguments = ArgumentsProcessor.expandArgs(mockitoMethod, arguments);
         this.rawArguments = arguments;
-<<<<<<< HEAD
-        this.superMethod = superMethod;
-=======
         this.realMethod = realMethod;
->>>>>>> 4450f8b1
         this.location = location;
         this.sequenceNumber = sequenceNumber;
     }
